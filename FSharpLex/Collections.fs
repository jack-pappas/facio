--- conflicted
+++ resolved
@@ -41,11 +41,7 @@
     let empty : AvlTree<'T> = AvlTree.Empty
 
     /// Returns the height of an AVL tree's root node.
-<<<<<<< HEAD
-    let internal ht (tree : AvlTree<'T>) =
-=======
     let inline height (tree : AvlTree<'T>) =
->>>>>>> 710e2773
         match tree with
         | Empty -> 0u
         | Node (_,_,_,h) -> h
@@ -130,16 +126,9 @@
                 |> cont
 
     /// Returns the height of an AVL tree.
-<<<<<<< HEAD
-    // OPTIMIZE : Most of the AVL functions below can use the much-faster
-    // 'ht' function instead of this function.
-    let height (tree : AvlTree<'T>) =
-        heightRec tree id
-=======
     let internal computeHeight (tree : AvlTree<'T>) =
         computeHeightRec tree id
->>>>>>> 710e2773
-
+        
     /// Determines if an AVL tree is correctly formed.
     /// It isn't necessary to call this at run-time, though it may be useful for asserting
     /// the correctness of functions which weren't extracted from the Isabelle theory.
